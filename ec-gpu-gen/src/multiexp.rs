--- conflicted
+++ resolved
@@ -11,37 +11,6 @@
 use crate::{
     error::{EcError, EcResult},
     threadpool::Worker,
-<<<<<<< HEAD
-};
-
-/// On the GPU, the exponents are split into windows, this is the maximum number of such windows.
-const MAX_WINDOW_SIZE: usize = 10;
-/// In CUDA this is the number of blocks per grid (grid size).
-const LOCAL_WORK_SIZE: usize = 128;
-/// Let 20% of GPU memory be free, this is an arbitrary value.
-const MEMORY_PADDING: f64 = 0.2f64;
-/// The Nvidia Ampere architecture is compute capability major version 8.
-const AMPERE: u32 = 8;
-
-/// Divide and ceil to the next value.
-const fn div_ceil(a: usize, b: usize) -> usize {
-    if a % b == 0 {
-        a / b
-    } else {
-        (a / b) + 1
-    }
-}
-
-/// The number of units the work is split into. One unit will result in one CUDA thread.
-///
-/// Based on empirical results, it turns out that on Nvidia devices with the Ampere architecture,
-/// it's faster to use two times the number of work units.
-const fn work_units(compute_units: u32, compute_capabilities: Option<(u32, u32)>) -> usize {
-    match compute_capabilities {
-        Some((AMPERE, _)) => LOCAL_WORK_SIZE * compute_units as usize * 2,
-        _ => LOCAL_WORK_SIZE * compute_units as usize,
-    }
-=======
     Limb32, Limb64,
     chunkconf::{
         get_max_window_size,
@@ -66,7 +35,6 @@
         );
         &DEFAULT_CUDA_CORES
     })
->>>>>>> 985a766e
 }
 
 /// Multiexp kernel for a single GPU.
@@ -85,13 +53,6 @@
     /// [`EcError::Aborted`].
     maybe_abort: Option<&'a (dyn Fn() -> bool + Send + Sync)>,
 
-<<<<<<< HEAD
-    _phantom: std::marker::PhantomData<G::Scalar>,
-}
-
-/// Calculates the maximum number of terms that can be put onto the GPU memory.
-fn calc_chunk_size<G>(mem: u64, work_units: usize) -> usize
-=======
     max_window_size: usize,
 
     _phantom: std::marker::PhantomData<E::Fr>,
@@ -138,29 +99,10 @@
 }
 
 fn calc_chunk_size<E>(mem: u64, core_count: usize, scale: f32, max_window_size: usize, reserved_mem_ratio: f32,) -> usize
->>>>>>> 985a766e
 where
     G: PrimeCurveAffine,
     G::Scalar: PrimeField,
 {
-<<<<<<< HEAD
-    let aff_size = std::mem::size_of::<G>();
-    let exp_size = exp_size::<G::Scalar>();
-    let proj_size = std::mem::size_of::<G::Curve>();
-
-    // Leave `MEMORY_PADDING` percent of the memory free.
-    let max_memory = ((mem as f64) * (1f64 - MEMORY_PADDING)) as usize;
-    // The amount of memory (in bytes) of a single term.
-    let term_size = aff_size + exp_size;
-    // The number of buckets needed for one work unit
-    let max_buckets_per_work_unit = 1 << MAX_WINDOW_SIZE;
-    // The amount of memory (in bytes) we need for the intermediate steps (buckets).
-    let buckets_size = work_units * max_buckets_per_work_unit * proj_size;
-    // The amount of memory (in bytes) we need for the results.
-    let results_size = work_units * proj_size;
-
-    (max_memory - buckets_size - results_size) / term_size
-=======
     let aff_size = std::mem::size_of::<E::G1Affine>() + std::mem::size_of::<E::G2Affine>();
     let exp_size = exp_size::<E>();
     let proj_size = std::mem::size_of::<E::G1>() + std::mem::size_of::<E::G2>();
@@ -172,7 +114,6 @@
     ((((mem as f64) * (1f64 - reserved_mem_ratio as f64)) as usize)
         - ((scale as f64 * core_count as f64 * ((1 << max_window_size) + 1) as f64 * proj_size as f64) as usize))
         / (aff_size + exp_size)
->>>>>>> 985a766e
 }
 
 /// The size of the exponent in bytes.
@@ -196,12 +137,6 @@
         maybe_abort: Option<&'a (dyn Fn() -> bool + Send + Sync)>,
     ) -> EcResult<Self> {
         let mem = device.memory();
-<<<<<<< HEAD
-        let compute_units = device.compute_units();
-        let compute_capability = device.compute_capability();
-        let work_units = work_units(compute_units, compute_capability);
-        let chunk_size = calc_chunk_size::<G>(mem, work_units);
-=======
         let max_window_size = get_max_window_size(device);
         let max_n = calc_chunk_size::<E>(
             mem,
@@ -233,7 +168,6 @@
             _ => crate::gen_source::<E, Limb64>(),
         };
         let program = program::program::<E>(device, &source)?;
->>>>>>> 985a766e
 
         Ok(SingleMultiexpKernel {
             program,
@@ -262,18 +196,11 @@
                 return Err(EcError::Aborted);
             }
         }
-<<<<<<< HEAD
-        let window_size = self.calc_window_size(bases.len());
-        // windows_size * num_windows needs to be >= 256 in order for the kernel to work correctly.
-        let num_windows = div_ceil(256, window_size);
-        let num_groups = self.work_units / num_windows;
-=======
 
         let exp_bits = exp_size::<E>() * 8;
         let window_size = calc_window_size(n as usize, exp_bits, self.core_count, self.max_window_size);
         let num_windows = ((exp_bits as f64) / (window_size as f64)).ceil() as usize;
         let num_groups = calc_num_groups(self.core_count, num_windows);
->>>>>>> 985a766e
         let bucket_len = 1 << window_size;
 
         // Each group will have `num_windows` threads and as there are `num_groups` groups, there will
@@ -452,9 +379,6 @@
                     if error.read().unwrap().is_err() {
                         break;
                     }
-<<<<<<< HEAD
-                    match kern.multiexp(bases, exps) {
-=======
                     info!(
                         "kernel size {} chunk size {} base type {} base size {} total bases {} num bases {}",
                         kern.n,
@@ -464,8 +388,7 @@
                         num_bases,
                         bases.len(),
                     );
-                    match kern.multiexp(bases, exps, bases.len()) {
->>>>>>> 985a766e
+                    match kern.multiexp(bases, exps) {
                         Ok(result) => acc.add_assign(&result),
                         Err(e) => {
                             *error.write().unwrap() = Err(e);
