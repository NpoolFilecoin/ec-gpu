[package]
name = "ec-gpu-gen"
<<<<<<< HEAD
version = "0.5.2"
=======
version = "0.3.1"
>>>>>>> 985a766e
authors = ["dignifiedquire <me@dignifiedquire.com>"]
edition = "2021"
description = "Code generator for field and eliptic curve operations on the GPUs"
homepage = "https://github.com/filecoin-project/ff-cl-gen"
repository = "https://github.com/filecoin-project/ff-cl-gen"
license = "MIT/Apache-2.0"

[dependencies]
bitvec = "1.0.1"
crossbeam-channel = "0.5.1"
ec-gpu = "0.2.0"
execute = "0.2.9"
ff = { version = "0.12.0", default-features = false }
group = "0.12.0"
hex = "0.4"
log = "0.4.14"
num_cpus = "1.13.0"
once_cell = "1.8.0"
rayon = "1.5.1"
rust-gpu-tools = { version = "0.6.1", default-features = false, optional = true }
sha2 = "0.10"
thiserror = "1.0.30"
yastl = "0.1.2"
lazy_static = "1.4.0"

[dev-dependencies]
# NOTE vmx 2022-07-07: Using the `__private_bench` feature of `blstrs` is just
# temporarily until https://github.com/zkcrypto/group/pull/29 is fixed. Then
# we won't need the exports of `Fp` and `Fp2` any more.
#blstrs = { version = "0.6.0", features = ["__private_bench"], optional = true }
blstrs = { version = "0.6.0", features = ["__private_bench", "gpu"] }
rand = "0.8"
lazy_static = "1.2"
pairing = "0.22.0"
temp-env = "0.2.0"
rand_core = "0.6.3"
rand_xorshift = "0.3.0"

[features]
default = []
cuda = ["rust-gpu-tools/cuda"]
opencl = ["rust-gpu-tools/opencl"]<|MERGE_RESOLUTION|>--- conflicted
+++ resolved
@@ -1,10 +1,6 @@
 [package]
 name = "ec-gpu-gen"
-<<<<<<< HEAD
 version = "0.5.2"
-=======
-version = "0.3.1"
->>>>>>> 985a766e
 authors = ["dignifiedquire <me@dignifiedquire.com>"]
 edition = "2021"
 description = "Code generator for field and eliptic curve operations on the GPUs"
